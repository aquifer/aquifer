--- conflicted
+++ resolved
@@ -3,14 +3,10 @@
   "version": "0.1.4",
   "description": "Drupal build, test, and deployment CLI.",
   "scripts": {
-<<<<<<< HEAD
     "test-unit": "node_modules/.bin/mocha test/unit/*",
     "test-functional": "node_modules/.bin/mocha test/functional/*",
-    "test": "npm run test-unit && npm run test-functional"
-=======
-    "test": "echo \"Error: no test specified\" && exit 1",
+    "test": "npm run test-unit && npm run test-functional",
     "lint": "node_modules/.bin/gulp lint --"
->>>>>>> a832bfb9
   },
   "repository": {
     "type": "git",
@@ -54,13 +50,9 @@
     "gulp": "^3.8.11",
     "gulp-bump": "^1.0.0",
     "gulp-eslint": "^1.0.0",
-<<<<<<< HEAD
     "gulp-jscs": "^1.5.1",
     "gulp-jshint": "^1.10.0",
     "mocha": "*",
     "chai": "*"
-=======
-    "gulp-jshint": "^1.10.0"
->>>>>>> a832bfb9
   }
 }