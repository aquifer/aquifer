/**
 * @file
 * Defines 'aquifer build' cli.
 */

/* globals require, module */

module.exports = function (Aquifer) {
  'use strict';

  // If the current directory doesn't contain an aquifer project, exit.
  if (!Aquifer.initialized) {
    return;
  }

  /**
   * Define the 'build' command.
   */
  Aquifer.cli.command('build')
  .description('Builds a Drupal site in the /builds/work directory.')
  .option('-l, --lock <file.lock>', 'Override the lock file defined in settings for the build or enter "false" to skip lock file and build from make file. Existing lock file will be preserved.')
  .option('-m, --make <file.make>', 'Override the make file defined in settings for the build. Lock file will be rewritten unless you also set --lock to "false".')
  .option('-r, --rebuild', 'Force rebuild from the make file and create a new lock file. Only relevant if using lock file options.')
  .action(function (options) {
    var path      = require('path'),
        jsonFile  = require('jsonfile'),
        jsonPath  = path.join(Aquifer.projectDir, 'aquifer.json'),
<<<<<<< HEAD
        settings  = jsonFile.readFileSync(jsonPath),
        lockFile  = options.lock ? options.lock : settings.paths.lock,
        makeFile  = options.make ? options.make : settings.paths.make,
        make, lock, rebuild, build, directory;

    directory = path.join(Aquifer.projectDir, settings.paths.builds, 'work');
    make = path.join(Aquifer.projectDir, makeFile);
    lock = lockFile && lockFile !== 'false' ? path.join(Aquifer.projectDir, lockFile) : false;
    // Inclusion of a make option should trigger rebuild behavior.
    rebuild  = (options.make || options.rebuild) ? true : false;
=======
        make, json, build, directory;

    // load json settings file.
    json = jsonFile.readFileSync(jsonPath);
    directory = path.join(Aquifer.projectDir, json.paths.builds, json.paths.root);
    make = path.join(Aquifer.projectDir, json.paths.make);
>>>>>>> 00296033
    build = new Aquifer.api.build(directory);

    build.create(make, lock, rebuild, function(error) {
      if (error) {
        Aquifer.console.log(error, 'error');
      }
      else {
        Aquifer.console.log(Aquifer.project.config.name + ' build created successfully!', 'success');
      }
    });
  });
};<|MERGE_RESOLUTION|>--- conflicted
+++ resolved
@@ -25,25 +25,16 @@
     var path      = require('path'),
         jsonFile  = require('jsonfile'),
         jsonPath  = path.join(Aquifer.projectDir, 'aquifer.json'),
-<<<<<<< HEAD
         settings  = jsonFile.readFileSync(jsonPath),
         lockFile  = options.lock ? options.lock : settings.paths.lock,
         makeFile  = options.make ? options.make : settings.paths.make,
         make, lock, rebuild, build, directory;
 
-    directory = path.join(Aquifer.projectDir, settings.paths.builds, 'work');
+    directory = path.join(Aquifer.projectDir, settings.paths.builds, settings.paths.root);
     make = path.join(Aquifer.projectDir, makeFile);
     lock = lockFile && lockFile !== 'false' ? path.join(Aquifer.projectDir, lockFile) : false;
     // Inclusion of a make option should trigger rebuild behavior.
     rebuild  = (options.make || options.rebuild) ? true : false;
-=======
-        make, json, build, directory;
-
-    // load json settings file.
-    json = jsonFile.readFileSync(jsonPath);
-    directory = path.join(Aquifer.projectDir, json.paths.builds, json.paths.root);
-    make = path.join(Aquifer.projectDir, json.paths.make);
->>>>>>> 00296033
     build = new Aquifer.api.build(directory);
 
     build.create(make, lock, rebuild, function(error) {
