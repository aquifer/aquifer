--- conflicted
+++ resolved
@@ -24,17 +24,6 @@
     var path      = require('path'),
         jsonFile  = require('jsonfile'),
         jsonPath  = path.join(Aquifer.projectDir, 'aquifer.json'),
-<<<<<<< HEAD
-        make, json, build, directory;
-
-    // Load json settings file.
-    json = jsonFile.readFileSync(jsonPath);
-    directory = path.join(Aquifer.projectDir, json.paths.build);
-    make = path.join(Aquifer.projectDir, json.paths.make);
-    build = new Aquifer.api.build(directory);
-
-    build.create(make, function(error) {
-=======
         settings  = jsonFile.readFileSync(jsonPath),
         makeFile  = path.join(Aquifer.projectDir, settings.paths.make),
         lockFile  = settings.paths.lock !== false ? path.join(Aquifer.projectDir, settings.paths.lock) : false,
@@ -44,7 +33,6 @@
         build     = new Aquifer.api.build(directory);
 
     build.create(make, resetLock, makeFile, lockFile, function(error) {
->>>>>>> 0825e903
       if (error) {
         Aquifer.console.log(error, 'error');
       }
