--- conflicted
+++ resolved
@@ -76,11 +76,8 @@
      * Creates and scaffolds this project as defined.
      *
      * @param {function} callback called when an error occurs or when the function completes execution.
-<<<<<<< HEAD
-=======
      *
      * @returns {boolean} false if this project is already initialized, true if create completes.
->>>>>>> 00296033
      */
     self.create = function(callback) {
       if (self.initialized === true) {
