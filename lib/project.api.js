--- conflicted
+++ resolved
@@ -99,30 +99,8 @@
       // Define absolute paths to assets.
       this.absolutePaths = {
         json: jsonPath,
-<<<<<<< HEAD
         make: path.join(directory, this.config.build.makeFile),
-        settings: path.join(directory, this.config.paths.settings),
-        root: path.join(directory, this.config.paths.root),
-        drush: path.join(directory, this.config.paths.drush),
         build: path.join(directory, this.config.build.directory),
-        themes: {
-          root: path.join(directory, this.config.paths.themes.root),
-          contrib: path.join(directory, this.config.paths.themes.contrib),
-          custom: path.join(directory, this.config.paths.themes.custom)
-        },
-        modules: {
-          root: path.join(directory, this.config.paths.modules.root),
-          contrib: path.join(directory, this.config.paths.modules.contrib),
-          custom: path.join(directory, this.config.paths.modules.custom),
-          features: path.join(directory, this.config.paths.modules.features)
-        },
-        files: {
-          root: path.join(directory, this.config.paths.files.root)
-        }
-=======
-        make: path.join(directory, this.config.paths.make),
-        build: path.join(directory, this.config.paths.build),
->>>>>>> d8477643
       };
 
       // If build path is absolute, do not prepend the project directory.
