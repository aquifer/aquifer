/**
 * @file
 * Contains the project API for Aquifer.
 */

'use strict';

// Load dependencies.
const _ = require('lodash');
const fs = require('fs-extra');
const path = require('path');
const touch = require('touch');
const jsonFile = require('jsonfile');

/**
 * Constructs project API for Aquifer.
 *
 * @class
 * @classdesc Contains project API for Aquifer.
 */
class Project {

  /**
   * Scaffolds class properties.
   * @param {object} Aquifer Current instance of Aquifer.
   * @param {int} drupalVersion The version of Drupal this project represents.
   * @returns {undefined} nothing.
   */
  constructor(Aquifer, drupalVersion) {
    // Scaffold class properties.
    this.aquifer = Aquifer;
    this.config = this.aquifer.initialConfig;
    this.paths = {};
    this.absolutePaths = {};
    this.drupalVersion = drupalVersion || 7;
    this.srcDir = '';
    this.destPaths = {};
    this.setDrupalVersion(this.drupalVersion);

    // If this Aquifer project has already been created, load it.
    if (Aquifer.initialized) {
      this.initialize(Aquifer.projectDir)
      .catch((reason) => {
        Aquifer.console.log(reason, 'error');
      });
    }
  }

  /**
   * Initializes a currently existing or new project.
   * @param {string} directory working directory of project.
   * @param {string} name name of project.
   * @param {string} configJsonPath path to json file that should extend default aquifer.json.
   * @returns {object} promise object.
   */
  initialize(directory, name, configJsonPath) {
    return new Promise((resolve, reject) => {
      let jsonPath = path.join(directory, 'aquifer.json');

<<<<<<< HEAD
      let localJsonPath = path.join(directory, 'aquifer.local.json');

      // Default directory to Aquifer.projectDir.
      this.directory = directory = directory || Aquifer.projectDir;

      // If this project is initialized, load the JSON path.
      if (this.aquifer.initialized) {
        this.config = jsonFile.readFileSync(jsonPath);

        // Extend config with aquifer.local.json.
        if (fs.existsSync(localJsonPath)) {
          this.config = _.defaultsDeep(jsonFile.readFileSync(localJsonPath), this.config);
        }
      }

      // If this is a new (uninitialized) project, load the default json.
      else {
=======
      // Set up configuration for new projects.
      if (!this.aquifer.initialized) {
>>>>>>> c23a869f
        this.config = jsonFile.readFileSync(path.join(this.srcDir, 'aquifer.default.json'));

        // Set the version property.
        this.config.version = this.config.version || this.aquifer.version;

        // If a config json path was passed in, extend the default.
        if (configJsonPath) {
          let configJson = jsonFile.readFileSync(configJsonPath);
          _.merge(this.config, configJson);
        }
      }

      // Default directory to Aquifer.projectDir.
      this.directory = directory = directory || this.aquifer.projectDir;

      // Set name, default to basename of directory.
      if (!this.config.name || this.config.name.length <= 0) {
        this.config.name = name || path.basename(directory);
      }

      // If this project has no defined core version, default to 7.
      this.config.core = this.config.core || this.drupalVersion;
      this.setDrupalVersion(this.config.core);

      // Define absolute paths to assets.
      this.absolutePaths = {
        json: jsonPath,
        make: path.join(directory, this.config.build.makeFile),
        build: path.join(directory, this.config.build.directory),
      };

      // If build path is absolute, do not prepend the project directory.
      if (path.resolve(this.config.build.directory) === this.config.build.directory) {
        this.absolutePaths.build = this.config.build.directory;
      }

      resolve();
    });
  }

  /**
   * Creates and scaffolds this project as defined.
   * @returns {object} promise object.
   */
  create() {
    return new Promise((resolve, reject) => {
      // If this is already initialized, exit.
      if (this.aquifer.initialized) {
        reject(this.directory + ' already exists, or is already an aquifer project.');
        return;
      }

      // Create Aquifer directories.
      fs.mkdirSync(this.directory);
      fs.mkdirSync(path.join(this.directory, '.aquifer'));

      // Create Drupal sync directories.
      Object.keys(this.config.sync).forEach((key) => {
        let item = this.config.sync[key];

        if (typeof item.type !== 'undefined' && item.type === 'dir') {
          // Create directory.
          fs.mkdirsSync(path.join(this.directory, key));
          // Add .gitkeep.
          touch.sync(path.join(this.directory, key, '.gitkeep'));
        }
      });

      // Copy over Aquifer src files.
      fs.copySync(path.join(this.srcDir, 'drupal.make.yml'), this.absolutePaths.make);
      fs.copySync(path.join(this.srcDir, 'editorconfig'), path.join(this.directory, '.editorconfig'));
      fs.copySync(path.join(this.srcDir, 'gitignore'), path.join(this.directory, '.gitignore'));
      fs.copySync(path.join(this.srcDir, 'package.json'), path.join(this.directory, '.aquifer/package.json'));

      // Copy over Drupal src files.
      fs.copySync(path.join(this.srcDir, 'root.htaccess'), path.join(this.directory, 'root/.htaccess'));
      fs.copySync(path.join(this.srcDir, 'robots.txt'), path.join(this.directory, 'root/robots.txt'));
      fs.copySync(path.join(this.srcDir, 'default.settings.php'), path.join(this.directory, 'settings/settings.php'));
      fs.copySync(path.join(this.srcDir, 'default.secret.settings.php'), path.join(this.directory, 'settings/secret.settings.php'));
      fs.copySync(path.join(this.srcDir, 'default.local.settings.php'), path.join(this.directory, 'settings/local.settings.php'));
      fs.copySync(path.join(this.srcDir, 'files.htaccess'), path.join(this.directory, 'files/.htaccess'));

      // If this project is Drupal 8 or higher, copy over files needed for
      // Composer support.
      if (this.drupalVersion >= 8) {
        fs.copySync(path.join(this.srcDir, 'composer.json'), path.join(this.directory, 'composer.json'));
        fs.copySync(path.join(this.srcDir, 'scripts'), path.join(this.directory, 'scripts'));
      }

      // Create aquifer.json file.
      jsonFile.writeFileSync(this.absolutePaths.json, this.config, {spaces: 2});
      resolve();
    })
  }

  /**
   * Updates the project json with a new object.
   *
   * @param {object} updateJson json that should be merged with project json.
   * @returns {object} promise object.
   */
  updateJson(updateJson) {
    return new Promise((resolve, reject) => {
      if (updateJson) {
        this.config = _.extend(this.config, updateJson);
        jsonFile.writeFileSync(this.absolutePaths.json, this.config, {spaces: 2});
      }

      resolve();
    })
  }

  /**
   * Does all the leg-work of setting the major drupal version.
   *
   * @param {int} version the major version number of the drupal build.
   * @returns {undefined} nothing.
   */
  setDrupalVersion(version) {
    const destPaths = {
      '7': {
        'profiles': 'profiles/',
        'drush': 'sites/all/drush',
        'modules': 'sites/all/modules',
        'themes': 'sites/all/themes',
        'site': 'sites/default'
      },
      '8': {
        'profiles': 'profiles',
        'drush': 'drush',
        'modules': 'modules',
        'themes': 'themes',
        'site': 'sites/default'
      }
    };

    this.drupalVersion = version;
    this.srcDir = path.join(path.dirname(fs.realpathSync(__filename)), '../src', 'd' + this.drupalVersion);
    this.destPaths = destPaths[version];
  }

  /**
   * Returns the absolute path of the input path within an Aquifer project.
   *
   * @param {string} relativePath relative path to an asset within an Aquifer
   * project.
   * @returns {string} absolute version of path.
   */
  getAbsolutePath(relativePath) {
    let absolutePath = relativePath;
    if (path.resolve(relativePath) !== relativePath) {
      absolutePath = path.join(this.directory, relativePath);
    }

    return absolutePath;
  }
}

module.exports = Project;<|MERGE_RESOLUTION|>--- conflicted
+++ resolved
@@ -57,28 +57,8 @@
     return new Promise((resolve, reject) => {
       let jsonPath = path.join(directory, 'aquifer.json');
 
-<<<<<<< HEAD
-      let localJsonPath = path.join(directory, 'aquifer.local.json');
-
-      // Default directory to Aquifer.projectDir.
-      this.directory = directory = directory || Aquifer.projectDir;
-
-      // If this project is initialized, load the JSON path.
-      if (this.aquifer.initialized) {
-        this.config = jsonFile.readFileSync(jsonPath);
-
-        // Extend config with aquifer.local.json.
-        if (fs.existsSync(localJsonPath)) {
-          this.config = _.defaultsDeep(jsonFile.readFileSync(localJsonPath), this.config);
-        }
-      }
-
-      // If this is a new (uninitialized) project, load the default json.
-      else {
-=======
       // Set up configuration for new projects.
       if (!this.aquifer.initialized) {
->>>>>>> c23a869f
         this.config = jsonFile.readFileSync(path.join(this.srcDir, 'aquifer.default.json'));
 
         // Set the version property.
