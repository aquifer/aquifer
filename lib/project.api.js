/**
 * @file
 * This file defines the data model for a Aquifer project.
 */

/* globals require, module, __filename */

module.exports = function (Aquifer) {
  'use strict';

  /**
   * Defines the Project object.
   *
   * @param string directory working directory of project.
   * @param string name name of project.
   * @param string configJsonPath path to json file that should extend default aquifer.json.
   */
  var Project = function(directory, name, configJsonPath) {
    var self      = this,
        _         = require('lodash'),
        fs        = require('fs-extra'),
        path      = require('path'),
        touch     = require('touch'),
        jsonFile  = require('jsonfile'),
        jsonPath  = path.join(directory, 'aquifer.json'),
        srcDir    = path.join(path.dirname(fs.realpathSync(__filename)), '../src');



    // Set directory, name, and status. Directory is required!
    self.directory = directory ||  Aquifer.cwd;

    // Decide whether or not this is initialized already.
    self.initialized = fs.existsSync(self.directory) || fs.existsSync(jsonPath) ? true : false;

<<<<<<< HEAD
    // Set default relative paths.
    self.relativePaths = {
      make: 'drupal.make',
      settings: 'settings',
      builds: 'builds/',
      themes: {
        root: 'themes/',
        contrib: 'themes/contrib',
        custom: 'themes/custom'
      },
      modules: {
        root: 'modules',
        contrib: 'modules/contrib',
        custom: 'modules/custom',
        features: 'modules/features'
      }
    };

    // If this project already exists, or an aquifer json file is passed in,
    // then read aquifer json to define project properties.
    if (self.initialized || configJsonPath) {
      if (!configJsonPath || typeof configJsonPath === 'undefined') {
        self.json = jsonFile.readFileSync(jsonPath);
      }
      else {
        self.json = jsonFile.readFileSync(configJsonPath);
      }
      self.relativePaths = self.json.paths || {};
      self.extensions = self.json.extensions || [];
=======
    // If this project is initialized, load the JSON path.
    if (self.initialized) {
      self.config = jsonFile.readFileSync(jsonPath);
    }
    // If this is a new (uninitialized) project, load the default json.
    else {
      self.config = jsonFile.readFileSync(path.join(srcDir, 'aquifer.default.json'));
    }

    // If a config json path was passed in, extend the default.
    if (configJsonPath) {
      var configJson = jsonFile.readFileSync(configJsonPath);
      _.extend(self.config, configJson);
    }

    // Set name, default to basename of directory.
    if (!self.config.name || self.config.name.length <= 0){
      self.config.name = name || self.path.basename(directory);
>>>>>>> 6c3c32ee
    }

    // Define absolute paths to assets.
    self.absolutePaths = {
      json: jsonPath,
      make: path.join(self.directory, self.config.paths.make),
      settings: path.join(self.directory, self.config.paths.settings),
      builds: path.join(self.directory, self.config.paths.builds),
      themes: {
        root: path.join(self.directory, self.config.paths.themes.root),
        contrib: path.join(self.directory, self.config.paths.themes.contrib),
        custom: path.join(self.directory, self.config.paths.themes.custom)
      },
      modules: {
        root: path.join(self.directory, self.config.paths.modules.root),
        contrib: path.join(self.directory, self.config.paths.modules.contrib),
        custom: path.join(self.directory, self.config.paths.modules.custom),
        features: path.join(self.directory, self.config.paths.modules.features)
      }
    };

    /**
     * Creates and scaffolds this project as defined.
     *
     * @param function callback called when an error occurs or when the function completes execution.
     */
    self.create = function(callback) {
      if (self.initialized === true) {
        callback(self.directory + ' already exists, or is already an aquifer project.');
        return;
      }

<<<<<<< HEAD
      var srcDir      = path.join(path.dirname(fs.realpathSync(__filename)), '../src'),
          aquiferJson = {
            name: self.name,
            paths: self.relativePaths,
            extensions: [],
            refreshCommands: [
              ['updb'],
              ['cc', 'all'],
              ['en', 'master'],
              ['master-execute', '--scope=local'],
              ['fra'],
              ['rr']
            ]
          };

=======
>>>>>>> 6c3c32ee
      // Create root, modules, builds, and themes folders.
      fs.mkdirSync(self.directory);
      fs.mkdirSync(self.absolutePaths.builds);
      fs.mkdirSync(self.absolutePaths.settings);
      fs.mkdirSync(self.absolutePaths.themes.root);
      fs.mkdirSync(self.absolutePaths.themes.custom);
      fs.mkdirSync(self.absolutePaths.modules.root);
      fs.mkdirSync(self.absolutePaths.modules.custom);
      fs.mkdirSync(self.absolutePaths.modules.features);

      // .gitkeeps in module, theme, and build folders
      touch.sync(path.join(self.absolutePaths.modules.custom, '.gitkeep'));
      touch.sync(path.join(self.absolutePaths.modules.features, '.gitkeep'));
      touch.sync(path.join(self.absolutePaths.themes.root, '.gitkeep'));
      touch.sync(path.join(self.absolutePaths.themes.custom, '.gitkeep'));
      touch.sync(path.join(self.absolutePaths.builds, '.gitkeep'));
      touch.sync(path.join(self.absolutePaths.settings, '.gitkeep'));

      // Copy over src files.
      fs.copySync(path.join(srcDir, 'site.settings.php'), path.join(self.absolutePaths.settings, 'site.settings.php'));
      fs.copySync(path.join(srcDir, 'drupal.make'), self.absolutePaths.make);
      fs.copySync(path.join(srcDir, 'gitignore'), path.join(self.directory, '.gitignore'));

      // Create aquifer.json file.
      jsonFile.writeFileSync(self.absolutePaths.json, self.config);

      callback(false);
    };
  };

  return Project;
};<|MERGE_RESOLUTION|>--- conflicted
+++ resolved
@@ -33,37 +33,6 @@
     // Decide whether or not this is initialized already.
     self.initialized = fs.existsSync(self.directory) || fs.existsSync(jsonPath) ? true : false;
 
-<<<<<<< HEAD
-    // Set default relative paths.
-    self.relativePaths = {
-      make: 'drupal.make',
-      settings: 'settings',
-      builds: 'builds/',
-      themes: {
-        root: 'themes/',
-        contrib: 'themes/contrib',
-        custom: 'themes/custom'
-      },
-      modules: {
-        root: 'modules',
-        contrib: 'modules/contrib',
-        custom: 'modules/custom',
-        features: 'modules/features'
-      }
-    };
-
-    // If this project already exists, or an aquifer json file is passed in,
-    // then read aquifer json to define project properties.
-    if (self.initialized || configJsonPath) {
-      if (!configJsonPath || typeof configJsonPath === 'undefined') {
-        self.json = jsonFile.readFileSync(jsonPath);
-      }
-      else {
-        self.json = jsonFile.readFileSync(configJsonPath);
-      }
-      self.relativePaths = self.json.paths || {};
-      self.extensions = self.json.extensions || [];
-=======
     // If this project is initialized, load the JSON path.
     if (self.initialized) {
       self.config = jsonFile.readFileSync(jsonPath);
@@ -82,7 +51,6 @@
     // Set name, default to basename of directory.
     if (!self.config.name || self.config.name.length <= 0){
       self.config.name = name || self.path.basename(directory);
->>>>>>> 6c3c32ee
     }
 
     // Define absolute paths to assets.
@@ -115,24 +83,6 @@
         return;
       }
 
-<<<<<<< HEAD
-      var srcDir      = path.join(path.dirname(fs.realpathSync(__filename)), '../src'),
-          aquiferJson = {
-            name: self.name,
-            paths: self.relativePaths,
-            extensions: [],
-            refreshCommands: [
-              ['updb'],
-              ['cc', 'all'],
-              ['en', 'master'],
-              ['master-execute', '--scope=local'],
-              ['fra'],
-              ['rr']
-            ]
-          };
-
-=======
->>>>>>> 6c3c32ee
       // Create root, modules, builds, and themes folders.
       fs.mkdirSync(self.directory);
       fs.mkdirSync(self.absolutePaths.builds);
