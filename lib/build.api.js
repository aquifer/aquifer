--- conflicted
+++ resolved
@@ -104,41 +104,14 @@
       process.env['AQUIFER_PROJECT_ROOT'] = project.directory;
       process.env['AQUIFER_DRUPAL_ROOT'] = destination;
 
-<<<<<<< HEAD
       // Execute preBuild sync.
       sync.execute(destination, !this.options.symlink, 'preBuild')
 
       // Execute build.
-=======
-      let command = '';
-      let commandOptions = {};
-      let buildOptions = typeof project.config.build.options !== 'undefined' ? project.config.build.options : [];
-
-      // In the future defer to a "build plugin" to run the command needed.
-      if (this.options.buildMethod === 'drush make') {
-        command = 'drush make -y ' + this.options.makeFile;
-        commandOptions = {cwd: this.destination};
-      }
-      else if (this.options.buildMethod === 'composer') {
-        command = 'composer install -d ' + path.dirname(this.options.makeFile);
-        commandOptions = {cwd: this.destination};
-      }
-
-      // Append options to command.
-      if (buildOptions.length) {
-        buildOptions.forEach(function (option) {
-          console.log(command);
-          command += ' ' + option;
-        });
-      }
-
-      // Run build command.
-      this.aquifer.console.log('Executing: ' + command);
-      run.invoke(command, commandOptions)
->>>>>>> 1f0656d1
       .then(() => {
         let command = '';
         let commandOptions = {};
+        let buildOptions = typeof project.config.build.options !== 'undefined' ? project.config.build.options : [];
 
         // In the future defer to a "build plugin" to run the command needed.
         if (this.options.buildMethod === 'drush make') {
@@ -150,8 +123,16 @@
           commandOptions = {cwd: this.destination};
         }
 
+        // Append options to command.
+        if (buildOptions.length) {
+          buildOptions.forEach(function (option) {
+            console.log(command);
+            command += ' ' + option;
+          });
+        }
+
         // Run build command.
-        this.aquifer.console.log('Executing ' + this.options.buildMethod + '...');
+        this.aquifer.console.log('Executing: ' + command);
         return run.invoke(command, commandOptions);
       })
 
