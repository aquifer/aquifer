--- conflicted
+++ resolved
@@ -32,12 +32,7 @@
       symlink: true,
       delPatterns: ['*', '.*'],
       excludeLinks: [],
-<<<<<<< HEAD
-      addLinks: [],
-      makeFile: this.project.getAbsolutePath('drupal.make.yml')
-=======
       addLinks: []
->>>>>>> 6d610777
     }
   }
 
@@ -75,11 +70,7 @@
       }
 
       // Set some reasonable defaults.
-<<<<<<< HEAD
-      this.options.makeFile = project.getAbsolutePath(this.options.makeFile) || project.absolutePaths.makeFile;
-=======
       this.options.makeFile = project.absolutePaths.make;
->>>>>>> 6d610777
       this.options.buildMethod = this.options.buildMethod || project.config.build.method;
 
       // Make sure the make file exists.
