--- conflicted
+++ resolved
@@ -11,14 +11,10 @@
   /**
    * Creates a build object from which operations can be initiated.
    *
-<<<<<<< HEAD
-   * @param {string} destination path to destination folder.
-=======
    * @param {string} destination Path to destination folder.
-   * @param {object} options configuration options for the build.
+   * @param {object} options Configuration options for the build.
    *
-   * @returns {object} instance of Build object.
->>>>>>> 00296033
+   * @returns {object} Instance of Build object.
    */
   var Build = function (destination, options) {
     var self      = this,
@@ -44,7 +40,6 @@
     /**
      * Creates a Drupal root in specified directory.
      *
-<<<<<<< HEAD
      * @param {string} make String representing absolute path to makefile.
      * @param {string|boolean} lock String representing absolute path to
      *   makefile lock or boolean false.
@@ -52,12 +47,8 @@
      *   makefile.
      * @param {function} callback Called when process finishes executing or
      *   errors out.
-=======
-     * @param {string} make string representing absolute path to makefile.
-     * @param {function} callback called when process finishes executing or errors out.
      *
-     * @returns {booleans} true if the build is created, false if it fails.
->>>>>>> 00296033
+     * @returns {boolean} true if the build is created, false if it fails.
      */
     self.create = function (make, lock, rebuild, callback) {
       // If project isn't initialized (doesn't exist) then exit.
@@ -79,16 +70,11 @@
       /**
        * Wrap any operation in a chainable promise.
        *
-<<<<<<< HEAD
        * @param {string} message String to log to the console before completing
        *   this step.
        * @param {function} action The operation to be performed.
-=======
-       * @param {string} message string to log to the console before completing this step.
-       * @param {function} action the operation to be performed.
        *
        * @returns {function} chaiable promise.
->>>>>>> 00296033
        */
       var buildStep = function (message, action) {
         return function() {
@@ -122,7 +108,6 @@
         }))
         // Run drush make.
         .then(buildStep('Executing drush make...', function () {
-<<<<<<< HEAD
           var lockExists = false;
 
           // Should we check for the existence of a lock file?
@@ -142,23 +127,20 @@
             case (rebuild && lock !== false):
             case (lock && !lockExists):
               // Build from make file, and generate lock file.
-              return drush.exec(['make', make, self.destination, '--lock=' + lock]);
+              return drush.exec(['make', make, '--lock=' + lock]);
 
             case rebuild:
               // Build from make file, no lock file generation required.
-              return drush.exec(['make', make, self.destination]);
+              return drush.exec(['make', make]);
 
             case (lock && lockExists):
               // Build from existing lock file.
-              return drush.exec(['make', lock, self.destination]);
+              return drush.exec(['make', lock]);
 
             default:
               // Build from make file.
-              return drush.exec(['make', make, self.destination]);
+              return drush.exec(['make', make]);
           }
-=======
-          return drush.exec(['make', make]);
->>>>>>> 00296033
         }))
         // Create symlinks or copy.
         .then(buildStep(this.options.symlink ? 'Creating symlinks...' : 'Copying files and directories...', function () {
