/**
 * @file
 * Contains the build API for Aquifer.
 */

'use strict';

// Load dependencies.
const _ = require('lodash');
const fs = require('fs-extra');
const del = require('del');
const path = require('path');
const drush = require('drush-node');

/**
 * Constructs build API for Aquifer.
 *
 * @class
 * @classdesc Contains build API for Aquifer.
 */
class Build {

  /**
   * Scaffolds properties and initializes class.
   * @param {object} Aquifer Current instance of Aquifer.
   * @returns {undefined} nothing.
   */
  constructor(Aquifer) {
    this.aquifer = Aquifer;
    this.destination = this.getAbsolutePath('build');
    this.options = {
      symlink: true,
      delPatterns: ['*'],
      excludeLinks: [],
      addLinks: [],
      makeFile: this.getAbsolutePath('drupal.make.yml')
    }
  }

  /**
   * Creates a build object from which operations can be initiated.
   *
   * @param {string} destination Path to destination folder.
   * @param {object} options Configuration options for the build.
   * @param {bool} options.symlink Whether the build should copy or symlink directories.
   * @param {object[]} options.delPatterns Patterns indicating what should be deleted when clearing existing builds.
   * @param {object[]} options.excludeLinks An array of link destinations to exclude.
   * @param {object[]} options.addLinks An array additional links to create during the build.
   * @param {object[]} options.makeFile string path to make file.
   * @param {object[]} options.addLinks An array additional links to create during the build.
   * @param {string} options.addLinks[].src The link source relative to the project root.
   * @param {string} options.addLinks[].dest The link destination relative to the build.
   * @param {string} options.addLinks[].type The link type ("file" or "dir").
   * @returns {object} promise object.
   */
  create(destination, options) {
    return new Promise((resolve, reject) => {
      // Set class properties.
      this.destination = this.getAbsolutePath(destination);
      if (options) {
        _.assign(this.options, options);
      }

      // If project isn't initialized (doesn't exist) then exit.
      if (!this.aquifer.initialized) {
        reject('Cannot build a project that hasn\'t been initialized.');
      }

      // Make sure the make file exists.
      try {
        fs.statSync(this.options.makeFile);
      }
      // If there was an exception, the make file probably doesn't exist.
      catch (error) {
        reject(error);
        return;
      }

      // If the destination does not exist (was deleted or first build) create.
      if (!fs.existsSync(this.destination)) {
        fs.mkdirSync(this.destination);
      }

      // Set sites/default files permission (HFS+ issues).
      this.aquifer.console.log('Re-setting permissions...');
      let defaultDir = path.join(this.destination, 'sites/default');
      if (fs.existsSync(defaultDir)) {
        fs.chmodSync(defaultDir, '755');
      }

      // Remove any existing build directories.
      this.aquifer.console.log('Removing possible existing build...');
      del(this.options.delPatterns, { cwd: this.destination });

      // Initialize drush and the build promise chain.
      drush.init({ log: true, cwd: this.destination })

      // Run drush make.
      .then(() => {
        return new Promise((res, rej) => {
          this.aquifer.console.log('Executing drush make...');
          drush.exec(['make', this.options.makeFile]).then(() => {
            res();
          })
        })
      })

      // Copy or symlink custom code files and directories.
      .then(() => {
        this.aquifer.console.log(this.options.symlink ? 'Creating symlinks...' : 'Copying files and directories...');
        let links = [];
        let project = this.aquifer.project;

        // Add installation profiles.
        if (project.config.paths.profiles) {
          Object.keys(project.config.paths.profiles).forEach((key) => {
            links.push({
              src: project.config.paths.profiles[key],
              dest: 'profiles/' + key,
              type: 'dir'
            });
          });
        }

        // Add Drush files.
        if (project.config.paths.drush) {
          links.push({
            src: project.config.paths.drush,
            dest: 'sites/all/drush',
            type: 'dir'
          });
        }

        // Add module links.
        Object.keys(project.config.paths.modules).forEach((key) => {
          if (key !== 'root' && key !== 'contrib') {
            links.push({
              src: project.config.paths.modules[key],
              dest: 'sites/all/modules/' + key,
              type: 'dir'
            });
          }
        });

        // Add custom themes link.
        links.push({
          src: project.config.paths.themes.custom,
          dest: 'sites/all/themes/custom',
          type: 'dir'
        });

        // Add files link.
        links.push({
          src: project.config.paths.files.root,
          dest: 'sites/default/files',
          type: 'dir'
        });

        // Add settings files links.
        fs.readdirSync(project.absolutePaths.settings)
          .filter((file) => {
            return file.indexOf('.') !== 0;
          })
          .forEach((file) => {
            links.push({
              src: path.join(project.config.paths.settings, file),
              dest: path.join('sites/default', file),
              type: 'file'
            });
          });

        // Add core file overrides.
        fs.readdirSync(project.absolutePaths.root)
        .filter((file) => {
          return file.indexOf('.gitkeep') !== 0;
        })
        .forEach((file) => {
          // Delete existing files if they exist.
          if (fs.existsSync(path.join(this.destination, file))) {
            fs.unlinkSync(path.join(this.destination, file));
          }

          links.push({
            src: path.join(project.config.paths.root, file),
            dest: file,
            type: 'file'
          });
        });

<<<<<<< HEAD
        // Add links from options.
        links = links.concat(this.options.addLinks);

        // Exclude links from options.
        links = links.filter((link) => {
          return this.options.excludeLinks.indexOf(link.dest) === -1;
        });

        // Create links or copies.
        links.forEach((link) => {
          // Log this to the user.
          this.aquifer.console.log((this.options.symlink ? 'Symlinking ' : 'Copying ') + link.src + ' => ' + link.dest)

          // Make src and dest paths absolute.
          link.dest = path.join(this.destination, link.dest);
          link.src = path.join(project.directory, link.src);
=======
          // Create links or copies.
          links.forEach(function (link) {
            // Make src and dest paths absolute.
            link.dest = path.join(self.destination, link.dest);
            link.src = path.join(Aquifer.project.directory, link.src);
            var destBase = path.dirname(link.dest);

            // If the source doesn't exist, skip this link.
            if (!fs.existsSync(link.src)) {
              Aquifer.console.log('Source file does not exist. Skipping: ' + link.src, 'status');
              return;
            }

            // Make sure the destination base path exists.
            if (!fs.existsSync(destBase)) {
              Aquifer.console.log('Destination directory does not exist. Creating: ' + destBase, 'status');
              fs.mkdirSync(destBase);
            }

            // If symlinking is turned on, symlink custom files. Else, copy.
            if (self.options.symlink) {
              // Change current directory to the destination base path (minus last part of path).
              process.chdir(destBase);
>>>>>>> 1709b063

          // If symlinking is turned on, symlink custom files. Else, copy.
          if (this.options.symlink) {
            var destBase = path.dirname(link.dest);

            // Make sure the destination base path exists.
            if (!fs.existsSync(destBase)) {
              fs.mkdirSync(destBase);
            }

            // Change current directory to the destination base path (minus last part of path).
            process.chdir(destBase);

            // Symlink the relative path of the src from the destination into the basename of the path.
            fs.symlinkSync(path.relative(destBase, link.src), path.basename(link.dest), link.type);

            // Change the working directory back to the original.
            process.chdir(this.aquifer.cwd);
          }
          else {
            fs.copySync(link.src, link.dest);
          }
        })
      })

      // Resolve on finish, or reject if there's a problem.
      // @TODO: Adjust this to use .catch instead of a .then callback when
      // we migrate to using Aquifer run, and use es6 promises.
      .then(() => {
        resolve();
      }, (reason) => {
        reject(reason);
      })
    })
  }

  /**
   * Returns the absolute path of the given relative path to an asset within an Aquifer project..
   * @param {string} relativePath relative path to an asset within an Aquifer project.
   * @returns {string} absolute version of path.
   */
  getAbsolutePath(relativePath) {
    let absolutePath = relativePath;
    if (path.resolve(relativePath) !== relativePath) {
      absolutePath = path.join(this.aquifer.project.directory, relativePath);
    }

    return absolutePath;
  }
}

module.exports = Build;<|MERGE_RESOLUTION|>--- conflicted
+++ resolved
@@ -187,7 +187,6 @@
           });
         });
 
-<<<<<<< HEAD
         // Add links from options.
         links = links.concat(this.options.addLinks);
 
@@ -201,38 +200,25 @@
           // Log this to the user.
           this.aquifer.console.log((this.options.symlink ? 'Symlinking ' : 'Copying ') + link.src + ' => ' + link.dest)
 
-          // Make src and dest paths absolute.
+          // Make src and dest paths absolute. Determine destination base path.
           link.dest = path.join(this.destination, link.dest);
           link.src = path.join(project.directory, link.src);
-=======
-          // Create links or copies.
-          links.forEach(function (link) {
-            // Make src and dest paths absolute.
-            link.dest = path.join(self.destination, link.dest);
-            link.src = path.join(Aquifer.project.directory, link.src);
-            var destBase = path.dirname(link.dest);
-
-            // If the source doesn't exist, skip this link.
-            if (!fs.existsSync(link.src)) {
-              Aquifer.console.log('Source file does not exist. Skipping: ' + link.src, 'status');
-              return;
-            }
-
-            // Make sure the destination base path exists.
-            if (!fs.existsSync(destBase)) {
-              Aquifer.console.log('Destination directory does not exist. Creating: ' + destBase, 'status');
-              fs.mkdirSync(destBase);
-            }
-
-            // If symlinking is turned on, symlink custom files. Else, copy.
-            if (self.options.symlink) {
-              // Change current directory to the destination base path (minus last part of path).
-              process.chdir(destBase);
->>>>>>> 1709b063
+          let destBase = path.dirname(link.dest);
+
+          // If the source doesn't exist, skip this link.
+          if (!fs.existsSync(link.src)) {
+            this.aquifer.console.log('Source file does not exist. Skipping: ' + link.src, 'status');
+            return;
+          }
+
+          // Make sure the destination base path exists.
+          if (!fs.existsSync(destBase)) {
+            this.aquifer.console.log('Destination directory does not exist. Creating: ' + destBase, 'status');
+            fs.mkdirSync(destBase);
+          }
 
           // If symlinking is turned on, symlink custom files. Else, copy.
           if (this.options.symlink) {
-            var destBase = path.dirname(link.dest);
 
             // Make sure the destination base path exists.
             if (!fs.existsSync(destBase)) {
