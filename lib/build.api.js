--- conflicted
+++ resolved
@@ -127,80 +127,6 @@
         // Copy or symlink custom code files and directories.
         this.aquifer.console.log(this.options.symlink ? 'Creating symlinks...' : 'Copying files and directories...');
         let links = [];
-<<<<<<< HEAD
-
-        // Add installation profiles.
-        if (project.config.paths.profiles) {
-          Object.keys(project.config.paths.profiles).forEach((key) => {
-            links.push({
-              src: project.config.paths.profiles[key],
-              dest: path.join(project.destPaths.profiles, key),
-              type: 'dir'
-            });
-          });
-        }
-
-        // Add Drush files.
-        if (project.config.paths.drush) {
-          links.push({
-            src: project.config.paths.drush,
-            dest: project.destPaths.drush,
-            type: 'dir'
-          });
-        }
-
-        // Add module links.
-        Object.keys(project.config.paths.modules).forEach((key) => {
-          if (key !== 'root' && key !== 'contrib') {
-            links.push({
-              src: project.config.paths.modules[key],
-              dest: path.join(project.destPaths.modules, key),
-              type: 'dir'
-            });
-          }
-        });
-
-        // Add themes links.
-        Object.keys(project.config.paths.themes).forEach((key) => {
-          if (key !== 'root' && key !== 'contrib') {
-            links.push({
-              src: project.config.paths.themes[key],
-              dest: path.join(project.destPaths.themes, key),
-              type: 'dir'
-            });
-          }
-        });
-
-        // Add files link.
-        links.push({
-          src: project.config.paths.files.root,
-          dest: path.join(project.destPaths.site, 'files'),
-          type: 'dir'
-        });
-
-        // Add settings files links.
-        fs.readdirSync(project.absolutePaths.settings)
-          .filter((file) => {
-            return file.indexOf('.') !== 0;
-          })
-          .forEach((file) => {
-            links.push({
-              src: path.join(project.config.paths.settings, file),
-              dest: path.join(project.destPaths.site, file),
-              type: 'file'
-            });
-          });
-
-        // Add core file overrides.
-        fs.readdirSync(project.absolutePaths.root)
-        .filter((file) => {
-          return file.indexOf('.gitkeep') !== 0;
-        })
-        .forEach((file) => {
-          // Delete existing files if they exist.
-          if (fs.existsSync(path.join(this.destination, file))) {
-            fs.unlinkSync(path.join(this.destination, file));
-=======
         let project = this.aquifer.project;
         // We don't need to distinguish between directories and files at this
         // point so let's combine the config.
@@ -237,7 +163,6 @@
                 conflict: data.conflict
               });
             }
->>>>>>> d8477643
           }
         });
 
@@ -293,16 +218,6 @@
             fs.mkdirsSync(destBase);
           }
 
-<<<<<<< HEAD
-          // If symlinking is turned on, symlink custom files. Else, copy.
-          if (this.options.symlink) {
-
-            // Make sure the destination base path exists.
-            if (!fs.existsSync(destBase)) {
-              fs.mkdirsSync(destBase);
-            }
-
-=======
           // If symlinking is not turned on or the individual link method is
           // copy, copy the item.
           if (!this.options.symlink || link.method === 'copy') {
@@ -310,7 +225,6 @@
           }
           // Create symlink
           else {
->>>>>>> d8477643
             // Change current directory to the destination base path (minus last part of path).
             process.chdir(destBase);
 
