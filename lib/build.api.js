/**
 * @file
 * Takes a project object, and creates a build from it.
 */

/* globals require, module */

module.exports = function (Aquifer) {
  'use strict';

  /**
   * Creates a build object from which operations can be initiated.
   *
   * @param {string} destination Path to destination folder.
   * @param {object} options configuration options for the build.
   *
   * @returns {object} instance of Build object.
   */
  var Build = function (destination, options) {
    var self      = this,
        _         = require('lodash'),
        fs        = require('fs-extra'),
        del       = require('del'),
        path      = require('path'),
        drush     = require('drush-node'),
        promise   = require('promised-io/promise'),
        nconf     = require('nconf').argv().env().file(path.join(Aquifer.projectDir, 'aquifer.secrets.json')),
        Deferred  = promise.Deferred;

    self.destination = destination;

    self.options = {
      symlink: true,
      delPatterns: ['*']
    };

    if (options) {
      _.assign(self.options, options);
    }

    /**
     * Creates a Drupal root in specified directory.
     *
     * @param {string} make string representing absolute path to makefile.
     * @param {function} callback called when process finishes executing or errors out.
     *
     * @returns {booleans} true if the build is created, false if it fails.
     */
    self.create = function (make, callback) {
      // If project isn't initialized (doesn't exist) then exit.
      if (!Aquifer.initialized) {
        callback('Cannot build a project that hasn\'t been initialized.');
        return false;
      }

      /**
       * Wrap any operation in a chainable promise.
       *
       * @param {string} message string to log to the console before completing this step.
       * @param {function} action the operation to be performed.
       *
       * @returns {function} chaiable promise.
       */
      var buildStep = function (message, action) {
        return function() {
          var def = new Deferred();

          // Log the message.
          Aquifer.console.log(message, 'status');

          // Perform the action.
          promise.when(action(), function (res) {
            def.resolve(res);
          },
          function (err) {
            def.reject(err);
          });

          return def.promise;
        };
      };

<<<<<<< HEAD
      /**
       * Converts a json object to a string representation of a php array.
       *
       * @param {object} object The json object to convert.
       * @param {int} depth Sets the initial indentation depth of the output.
       * @param {array} lines Static cache.
       *
       * @returns {string} A string representing a php array.
       */
      var jsonObjToPhpArray = function (object, depth, lines) {
        if (depth == null) {
          depth = 0;
        }

        if (lines == null) {
          lines = [];
        }

        _.forEach(object, function(value, key) {
          if (_.isObject(value)) {
            lines.push(_.repeat('  ', depth) + "'" + key + "' => array(");
            depth++;
            jsonObjToPhpArray(value, depth, lines);
            depth--;
            lines.push(_.repeat('  ', depth) + '),');
          }
          else {
            lines.push(_.repeat('  ', depth) + "'" + key + "' => '" + value + "',");
          }
        });

        return lines.join('\n');
      };
=======
      // If the destination does not exist (was deleted or first build) create it.
      if (!fs.existsSync(self.destination)) {
        fs.mkdirSync(self.destination);
      }
>>>>>>> 00296033

      // Initialize drush and the build promise chain.
      drush.init({log: true, cwd: self.destination})
        // Delete current build.
        .then(buildStep('Removing possible existing build...', function () {
          del(self.options.delPatterns, {cwd: self.destination});
        }))
        // Run drush make.
        .then(buildStep('Executing drush make...', function () {
          return drush.exec(['make', make]);
        }))
        // Generate settings files.
        .then(buildStep('Generating database settings files...', function () {
          var dbSettingsFile     = path.join(Aquifer.project.absolutePaths.settings, 'db.settings.php'),
              dbSettings         = nconf.get('databases'),
              secretSettingsFile = path.join(Aquifer.project.absolutePaths.settings, 'secret.settings.php'),
              secretSettings     = nconf.get('conf'),
              hashSalt           = nconf.get('drupal_hash_salt') == null ? '' : nconf.get('drupal_hash_salt'),
              def                = new Deferred(),
              contents;

          // Generate db.settings.php contents.
          if (dbSettings == null || _.isEmpty(dbSettings)) {
            Aquifer.console.log('Database settings not configured in secret.settings.php. Database settings not generated.', 'error');
          }
          else {
            contents = ['<?php'];
            contents.push('/**');
            contents.push(' * @file');
            contents.push(' * Database settings for the site.');
            contents.push(' * ');
            contents.push(' * This file is automatically generated from the database settings in');
            contents.push(' * aquifer.secrets.json. If you need to change these settings, change them in');
            contents.push(' * that file and rebuild.');
            contents.push(' */\n');
            contents.push('$databases = array(');
            contents.push(jsonObjToPhpArray(dbSettings, 1));
            contents.push(');\n');

            try {
              fs.writeFileSync(dbSettingsFile, contents.join('\n'));
            }
            catch(error) {
              return def.reject(error);
            }
          }

          // Generate secret.settings.php contents.
          contents = ['<?php'];
          contents.push('/**');
          contents.push(' * @file');
          contents.push(' * Secret configuration settings for the site.');
          contents.push(' * ');
          contents.push(' * This file is automatically generated from the conf settings in');
          contents.push(' * aquifer.secrets.json. If you need to change these settings, change them in');
          contents.push(' * that file and rebuild.');
          contents.push(' */\n');
          contents.push("$drupal_hash_salt = '" + hashSalt + "';\n");

          if (!_.isEmpty(secretSettings)) {
            contents.push('$conf += array(');
            contents.push(jsonObjToPhpArray(secretSettings, 1));
            contents.push(');\n');
          }

          try {
            fs.writeFileSync(secretSettingsFile, contents.join('\n'));
            def.resolve();
          }
          catch(error) {
            return def.reject(error);
          }

          return def.promise;
        }))
        // Create symlinks or copy.
        .then(buildStep(this.options.symlink ? 'Creating symlinks...' : 'Copying files and directories...', function () {
          var links     = [],
              promises  = [];

          // Add custom modules link.
          links.push({
            src: Aquifer.project.absolutePaths.modules.custom,
            dest: path.join(self.destination, 'sites/all/modules/custom'),
            type: 'dir'
          });

          // Add features link.
          links.push({
            src: Aquifer.project.absolutePaths.modules.features,
            dest: path.join(self.destination, 'sites/all/modules/features'),
            type: 'dir'
          });

          // Add custom themes link.
          links.push({
            src: Aquifer.project.absolutePaths.themes.custom,
            dest: path.join(self.destination, 'sites/all/themes/custom'),
            type: 'dir'
          });

          // Add settings files links.
          fs.readdirSync(Aquifer.project.absolutePaths.settings)
            .filter(function (file) {
              return file.indexOf('.') !== 0;
            })
            .forEach(function (file) {
              links.push({
                src: path.join(Aquifer.project.absolutePaths.settings, file),
                dest: path.join(self.destination, 'sites/default', file),
                type: 'file'
              });
            });

          // Create a promise for each link creation.
          promises = links.map(function (link) {
            var def           = new Deferred(),
                linkCallback  = function (err) {
                  if (err) {
                    return def.reject(err);
                  }
                  def.resolve();
                };

            if (self.options.symlink) {
              fs.symlink(link.src, link.dest, link.type, linkCallback);
            }
            else {
              fs.copy(link.src, link.dest, linkCallback);
            }

            return def.promise;
          });

          // Return a promise for the completed creation of all links.
          return promise.all(promises);
        }))
        // Complete the build promise chain.
        .then(function (res) {
          callback();
        }, function (err) {
          callback(err);
        });
    };

    return self;
  };

  return Build;
};<|MERGE_RESOLUTION|>--- conflicted
+++ resolved
@@ -80,7 +80,6 @@
         };
       };
 
-<<<<<<< HEAD
       /**
        * Converts a json object to a string representation of a php array.
        *
@@ -114,12 +113,11 @@
 
         return lines.join('\n');
       };
-=======
+
       // If the destination does not exist (was deleted or first build) create it.
       if (!fs.existsSync(self.destination)) {
         fs.mkdirSync(self.destination);
       }
->>>>>>> 00296033
 
       // Initialize drush and the build promise chain.
       drush.init({log: true, cwd: self.destination})
