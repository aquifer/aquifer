/**
 * @file
 * Takes a project object, and creates a build from it.
 */

/* globals require, module */

module.exports = function (Aquifer) {
  'use strict';

  /**
   * Creates a build object from which operations can be initiated.
   *
   * @param {string} destination Path to destination folder.
   * @param {object} options Configuration options for the build.
   *
   * @returns {object} Instance of Build object.
   */
  var Build = function (destination, options) {
    var self      = this,
        _         = require('lodash'),
        fs        = require('fs-extra'),
        del       = require('del'),
        path      = require('path'),
        drush     = require('drush-node'),
        promise   = require('promised-io/promise'),
        nconf     = require('nconf').argv().env().file(path.join(Aquifer.projectDir, 'aquifer.secrets.json')),
        Deferred  = promise.Deferred;

    self.destination = destination;

    self.options = {
      symlink: true,
      delPatterns: ['*']
    };

    if (options) {
      _.assign(self.options, options);
    }

    /**
     * Creates a Drupal root in specified directory.
     *
     * @param {boolean} make If true, forces a build from the make file.
     * @param {boolean} lock If true, forces a build from the lock file if one
     *   exists (same as default behavior). If used in combination with make,
     *   lock file will be rebuilt from make file.
     * @param {string} makeFile Absolute path to the make file.
     *   @param {string|boolean} lockFile Absolute path to the lock file or false
     *   if lock file is set to false in aquifer.json.
     * @param {function} callback Called when process finishes executing or
     *   errors out.
     *
     * @returns {boolean} true if the build is created, false if it fails.
     */
    self.create = function (make, resetLock, makeFile, lockFile, callback) {
      // If project isn't initialized (doesn't exist) then exit.
      if (!Aquifer.initialized) {
        callback('Cannot build a project that hasn\'t been initialized.');
        return false;
      }

<<<<<<< HEAD
      var buildStep, jsonObjToPhpArray, renderPhpVar;
=======
      // Make sure the make file exists.
      try {
        fs.statSync(makeFile);
      }
      // If there was an exception, the make file probably doesn't exist.
      catch (error) {
        Aquifer.console.log(error, 'error');
        return;
      }
>>>>>>> 0825e903

      /**
       * Wrap any operation in a chainable promise.
       *
       * @param {string} message String to log to the console before completing
       *   this step.
       * @param {function} action The operation to be performed.
       *
       * @returns {function} chaiable promise.
       */
      buildStep = function (message, action) {
        return function() {
          var def = new Deferred();

          // Log the message.
          Aquifer.console.log(message, 'status');

          // Perform the action.
          promise.when(action(), function (res) {
            def.resolve(res);
          },
          function (err) {
            def.reject(err);
          });

          return def.promise;
        };
      };

      // If the destination does not exist (was deleted or first build) create
      // it.
      if (!fs.existsSync(self.destination)) {
        fs.mkdirSync(self.destination);
      }

      // Initialize drush and the build promise chain.
      drush.init({log: true, cwd: self.destination})
        // Delete current build.
        .then(buildStep('Removing possible existing build...', function () {
          del(self.options.delPatterns, {cwd: self.destination});
        }))
        // Run drush make.
        .then(buildStep('Executing drush make...', function () {
          var lockExists = false;

          // Should we check for the existence of a lock file?
          if (lockFile) {
            // Make sure the lock file exists.
            try {
              fs.statSync(lockFile);
              lockExists = true;
            }
            // If there was an exception, the lock file probably doesn't exist.
            catch (error) {
              lockExists = false;
            }
          }

          switch (true) {
            case resetLock:
              // Build from make file, and generate lock file.
              return drush.exec(['make', makeFile, '--lock=' + lockFile]);

            case make:
              // Build from make file, no lock file generation required.
              return drush.exec(['make', makeFile]);

            default:
              if (lockExists) {
                // Build from existing lock file.
                return drush.exec(['make', lockFile]);
              }
              else {
                // Build from make file, and generate lock file.
                return drush.exec(['make', makeFile, '--lock=' + lockFile]);
              }
          }
        }))
        // Create symlinks or copy.
        .then(buildStep(this.options.symlink ? 'Creating symlinks...' : 'Copying files and directories...', function () {
          var links     = [],
              promises  = [];

          // Add custom modules link.
          links.push({
            src: Aquifer.project.absolutePaths.modules.custom,
            dest: path.join(self.destination, 'sites/all/modules/custom'),
            type: 'dir'
          });

          // Add features link.
          links.push({
            src: Aquifer.project.absolutePaths.modules.features,
            dest: path.join(self.destination, 'sites/all/modules/features'),
            type: 'dir'
          });

          // Add custom themes link.
          links.push({
            src: Aquifer.project.absolutePaths.themes.custom,
            dest: path.join(self.destination, 'sites/all/themes/custom'),
            type: 'dir'
          });

          // Add settings files links.
          fs.readdirSync(Aquifer.project.absolutePaths.settings)
            .filter(function (file) {
              return file.indexOf('.') !== 0;
            })
            .forEach(function (file) {
              links.push({
                src: path.join(Aquifer.project.absolutePaths.settings, file),
                dest: path.join(self.destination, 'sites/default', file),
                type: 'file'
              });
            });

          // Add core file overrides.
          fs.readdirSync(Aquifer.project.absolutePaths.root)
            .filter(function (file) {
              return file.indexOf('.git') !== 0;
            })
            .forEach(function (file) {
              // Delete existing files.
              fs.unlinkSync(path.join(self.destination, file));

              links.push({
                src: path.join(Aquifer.project.absolutePaths.root, file),
                dest: path.join(self.destination, file),
                type: 'file'
              });
            });

          // Create a promise for each link creation.
          promises = links.map(function (link) {
            var def           = new Deferred(),
                linkCallback  = function (err) {
                  if (err) {
                    return def.reject(err);
                  }
                  def.resolve();
                };

            if (self.options.symlink) {
              fs.symlink(link.src, link.dest, link.type, linkCallback);
            }
            else {
              fs.copy(link.src, link.dest, linkCallback);
            }

            return def.promise;
          });

          // Return a promise for the completed creation of all links.
          return promise.all(promises);
        }))
        // Complete the build promise chain.
        .then(function (res) {
          callback();
        }, function (err) {
          callback(err);
        });
    };

    return self;
  };

  return Build;
};<|MERGE_RESOLUTION|>--- conflicted
+++ resolved
@@ -60,9 +60,6 @@
         return false;
       }
 
-<<<<<<< HEAD
-      var buildStep, jsonObjToPhpArray, renderPhpVar;
-=======
       // Make sure the make file exists.
       try {
         fs.statSync(makeFile);
@@ -72,7 +69,6 @@
         Aquifer.console.log(error, 'error');
         return;
       }
->>>>>>> 0825e903
 
       /**
        * Wrap any operation in a chainable promise.
@@ -83,7 +79,7 @@
        *
        * @returns {function} chaiable promise.
        */
-      buildStep = function (message, action) {
+      var buildStep = function (message, action) {
         return function() {
           var def = new Deferred();
 
