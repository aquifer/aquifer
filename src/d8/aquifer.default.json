{
  "name": false,
  "core": 8,
  "build": {
    "method": "drush make",
    "directory": "build",
    "makeFile": "drupal.make.yml"
  },
  "paths": {
<<<<<<< HEAD
    "settings": "settings",
    "build": "build",
    "root": "root",
    "drush": "drush",
    "themes": {
      "root": "themes",
      "contrib": "themes/contrib",
      "custom": "themes/custom"
    },
    "modules": {
      "root": "modules",
      "contrib": "modules/contrib",
      "custom": "modules/custom",
      "features": "modules/features"
=======
    "make": "drupal.make.yml",
    "build": "build"
  },
  "sync": {
    "directories": {
      "root": {
        "destination": "",
        "method": "symlink",
        "conflict": "overwrite"
      },
      "modules/custom": {
        "destination": "modules/custom",
        "method": "symlink",
        "conflict": "overwrite"
      },
      "themes/custom": {
        "destination": "themes/custom",
        "method": "symlink",
        "conflict": "overwrite"
      },
      "files": {
        "destination": "sites/default/files",
        "method": "symlink",
        "conflict": "overwrite"
      }
>>>>>>> d8477643
    },
    "files": {
      "settings/settings.php": {
        "destination": "sites/default/settings.php",
        "method": "symlink",
        "conflict": "overwrite"
      },
      "settings/secret.settings.php": {
        "destination": "sites/default/secret.settings.php",
        "method": "symlink",
        "conflict": "overwrite"
      },
      "settings/local.settings.php": {
        "destination": "sites/default/local.settings.php",
        "method": "symlink",
        "conflict": "overwrite"
      }
    }
  },
  "run": {
    "scripts": {
      "refresh": [
        "drush updb -y",
        "drush cr -y"
      ]
    }
  },
  "extensions": {}
}<|MERGE_RESOLUTION|>--- conflicted
+++ resolved
@@ -5,26 +5,6 @@
     "method": "drush make",
     "directory": "build",
     "makeFile": "drupal.make.yml"
-  },
-  "paths": {
-<<<<<<< HEAD
-    "settings": "settings",
-    "build": "build",
-    "root": "root",
-    "drush": "drush",
-    "themes": {
-      "root": "themes",
-      "contrib": "themes/contrib",
-      "custom": "themes/custom"
-    },
-    "modules": {
-      "root": "modules",
-      "contrib": "modules/contrib",
-      "custom": "modules/custom",
-      "features": "modules/features"
-=======
-    "make": "drupal.make.yml",
-    "build": "build"
   },
   "sync": {
     "directories": {
@@ -48,7 +28,6 @@
         "method": "symlink",
         "conflict": "overwrite"
       }
->>>>>>> d8477643
     },
     "files": {
       "settings/settings.php": {
