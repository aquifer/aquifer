{
  "name": false,
  "core": 7,
  "build": {
    "method": "drush make",
    "directory": "build",
    "makeFile": "drupal.make.yml"
  },
  "paths": {
<<<<<<< HEAD
    "settings": "settings",
    "root": "root",
    "drush": "drush",
    "themes": {
      "root": "themes",
      "contrib": "themes/contrib",
      "custom": "themes/custom"
    },
    "modules": {
      "root": "modules",
      "contrib": "modules/contrib",
      "custom": "modules/custom",
      "features": "modules/features"
=======
    "make": "drupal.make.yml",
    "build": "build"
  },
  "sync": {
    "directories": {
      "root": {
        "destination": "",
        "method": "symlink",
        "conflict": "overwrite"
      },
      "modules/custom": {
        "destination": "sites/all/modules/custom",
        "method": "symlink",
        "conflict": "overwrite"
      },
      "modules/features": {
        "destination": "sites/all/modules/features",
        "method": "symlink",
        "conflict": "overwrite"
      },
      "themes/custom": {
        "destination": "themes/custom",
        "method": "symlink",
        "conflict": "overwrite"
      },
      "files": {
        "destination": "sites/default/files",
        "method": "symlink",
        "conflict": "overwrite"
      }
>>>>>>> d8477643
    },
    "files": {
      "settings/settings.php": {
        "destination": "sites/default/settings.php",
        "method": "symlink",
        "conflict": "overwrite"
      },
      "settings/secret.settings.php": {
        "destination": "sites/default/secret.settings.php",
        "method": "symlink",
        "conflict": "overwrite"
      },
      "settings/local.settings.php": {
        "destination": "sites/default/local.settings.php",
        "method": "symlink",
        "conflict": "overwrite"
      }
    }
  },
  "run": {
    "scripts": {
      "refresh": [
        "drush rr",
        "drush cc drush",
        "drush en -y master",
        "drush master-execute -y --scope=local",
        "drush updb -y",
        "drush fra -y",
        "drush cc drush"
      ]
    }
  },
  "extensions": {},
  "environments": {
  }
}<|MERGE_RESOLUTION|>--- conflicted
+++ resolved
@@ -5,25 +5,6 @@
     "method": "drush make",
     "directory": "build",
     "makeFile": "drupal.make.yml"
-  },
-  "paths": {
-<<<<<<< HEAD
-    "settings": "settings",
-    "root": "root",
-    "drush": "drush",
-    "themes": {
-      "root": "themes",
-      "contrib": "themes/contrib",
-      "custom": "themes/custom"
-    },
-    "modules": {
-      "root": "modules",
-      "contrib": "modules/contrib",
-      "custom": "modules/custom",
-      "features": "modules/features"
-=======
-    "make": "drupal.make.yml",
-    "build": "build"
   },
   "sync": {
     "directories": {
@@ -52,7 +33,6 @@
         "method": "symlink",
         "conflict": "overwrite"
       }
->>>>>>> d8477643
     },
     "files": {
       "settings/settings.php": {
